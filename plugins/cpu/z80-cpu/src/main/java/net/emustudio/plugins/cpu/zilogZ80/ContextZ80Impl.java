--- conflicted
+++ resolved
@@ -71,25 +71,15 @@
         devices.clear();
     }
 
-<<<<<<< HEAD
     void writeIO(int portAddress, byte data) {
         CpuPortDevice device = devices.get(portAddress & 0xFF);
-=======
-    void writeIO(int port, byte val) {
-        DeviceContext<Byte> device = devices.get(port & 0xFF);
->>>>>>> 3a81f358
         if (device != null) {
             device.write(portAddress, data);
         }
     }
 
-<<<<<<< HEAD
     byte readIO(int portAddress) {
         CpuPortDevice device = devices.get(portAddress & 0xFF);
-=======
-    byte readIO(int port) {
-        DeviceContext<Byte> device = devices.get(port & 0xFF);
->>>>>>> 3a81f358
         if (device != null) {
             return device.read(portAddress);
         }
