/*
 * This file is part of emuStudio.
 *
 * Copyright (C) 2006-2023  Peter Jakubčo
 *
 * This program is free software: you can redistribute it and/or modify
 * it under the terms of the GNU General Public License as published by
 * the Free Software Foundation, either version 3 of the License, or
 * (at your option) any later version.
 *
 * This program is distributed in the hope that it will be useful,
 * but WITHOUT ANY WARRANTY; without even the implied warranty of
 * MERCHANTABILITY or FITNESS FOR A PARTICULAR PURPOSE.  See the
 * GNU General Public License for more details.
 *
 * You should have received a copy of the GNU General Public License
 * along with this program.  If not, see <https://www.gnu.org/licenses/>.
 */
package net.emustudio.plugins.memory.bytemem.gui;

import net.emustudio.emulib.runtime.interaction.Dialogs;
import net.emustudio.emulib.runtime.settings.PluginSettings;
import net.emustudio.plugins.memory.bytemem.MemoryContextImpl;
import net.emustudio.plugins.memory.bytemem.MemoryImpl;
<<<<<<< HEAD
import net.emustudio.plugins.memory.bytemem.gui.actions.DumpMemoryAction;
import net.emustudio.plugins.memory.bytemem.gui.actions.FindSequenceAction;
import net.emustudio.plugins.memory.bytemem.gui.actions.GotoAddressAction;
import net.emustudio.plugins.memory.bytemem.gui.actions.LoadImageAction;
=======
import net.emustudio.plugins.memory.bytemem.gui.actions.*;
>>>>>>> ce2b80d8
import net.emustudio.plugins.memory.bytemem.gui.model.MemoryTableModel;
import net.emustudio.plugins.memory.bytemem.gui.model.TableMemory;

import javax.swing.*;
import java.awt.*;
import java.awt.event.KeyEvent;
import java.awt.event.WindowAdapter;
import java.awt.event.WindowEvent;
import java.util.Objects;

import static net.emustudio.emulib.runtime.helpers.RadixUtils.formatBinaryString;

public class MemoryGui extends JDialog {
<<<<<<< HEAD
    private final MemoryContextImpl context;
    private final MemoryImpl memory;
    private final PluginSettings settings;
    private final Dialogs dialogs;
=======
>>>>>>> ce2b80d8

    private final TableMemory table;
    private final MemoryTableModel tableModel;
    private final JLabel lblBanksCount = new JLabel();
    private final JLabel lblPageCount = new JLabel();
    private final JScrollPane paneMemory = new JScrollPane();
    private final JSpinner spnBank = new JSpinner();
    private final JSpinner spnPage = new JSpinner();
    private final JTextField txtAddress = new JTextField();
    private final JTextField txtChar = new JTextField();
    private final JTextField txtValueBin = new JTextField();
    private final JTextField txtValueDec = new JTextField();
    private final JTextField txtValueHex = new JTextField();
    private final JTextField txtValueOct = new JTextField();

    private final LoadImageAction loadImageAction;
    private final DumpMemoryAction dumpMemoryAction;
    private final GotoAddressAction gotoAddressAction;
    private final FindSequenceAction findSequenceAction;
    private final AsciiModeAction asciiModeAction;
    private final EraseMemoryAction eraseMemoryAction;
    private final SettingsAction settingsAction;

    private final LoadImageAction loadImageAction;
    private final DumpMemoryAction dumpMemoryAction;
    private final GotoAddressAction gotoAddressAction;
    private final FindSequenceAction findSequenceAction;


    public MemoryGui(JFrame parent, MemoryImpl memory, MemoryContextImpl context, PluginSettings settings, Dialogs dialogs) {
        super(parent);

        Objects.requireNonNull(context);
        Objects.requireNonNull(memory);
        Objects.requireNonNull(settings);
        Objects.requireNonNull(dialogs);

        this.tableModel = new MemoryTableModel(context);
        this.table = new TableMemory(tableModel, paneMemory);

        this.loadImageAction = new LoadImageAction(dialogs, context, this, () -> {
            table.revalidate();
            table.repaint();
        });
        this.dumpMemoryAction = new DumpMemoryAction(dialogs, context);
        this.gotoAddressAction = new GotoAddressAction(dialogs, context, this::setPageFromAddress);
        this.findSequenceAction = new FindSequenceAction(dialogs, this::setPageFromAddress, tableModel,
                this::getCurrentAddress, this);
<<<<<<< HEAD
=======
        JToggleButton btnAsciiMode = new JToggleButton();
        this.asciiModeAction = new AsciiModeAction(tableModel, btnAsciiMode);
        this.eraseMemoryAction = new EraseMemoryAction(tableModel, context);
        this.settingsAction = new SettingsAction(dialogs, this, memory, context, table, settings);
>>>>>>> ce2b80d8

        initComponents();
        super.setLocationRelativeTo(parent);

        paneMemory.setViewportView(table);

        tableModel.addTableModelListener(e -> spnPage.getModel().setValue(tableModel.getPage()));
        lblPageCount.setText(String.valueOf(tableModel.getPageCount()));
        lblBanksCount.setText(String.valueOf(context.getBanksCount()));
        spnPage.addChangeListener(e -> {
            int i = (Integer) spnPage.getModel().getValue();
            try {
                tableModel.setPage(i);
            } catch (IndexOutOfBoundsException ex) {
                spnPage.getModel().setValue(tableModel.getPage());
            }
        });
        spnBank.addChangeListener(e -> {
            int i = (Integer) spnBank.getModel().getValue();
            try {
                tableModel.setCurrentBank(i);
            } catch (IndexOutOfBoundsException ex) {
                int currentBank = tableModel.getCurrentBank();
                spnBank.getModel().setValue(currentBank);
            }
        });

        super.addWindowListener(new WindowAdapter() {

            @Override
            public void windowClosing(WindowEvent e) {
                dispose();
            }
        });

        tableModel.addTableModelListener(e -> {
            int row = e.getFirstRow();
            int column = e.getColumn();
            updateMemVal(row, column);
        });
        MouseHandler mouseHandler = new MouseHandler(
                tableModel, () -> updateMemVal(table.getSelectedRow(), table.getSelectedColumn()));
        table.addMouseListener(mouseHandler);
        table.addMouseWheelListener(mouseHandler);
        table.addKeyListener(new KeyboardHandler(table, spnPage.getModel(), this));
    }

    public void updateMemVal(int row, int column) {
        if (!table.isCellSelected(row, column)) {
            return;
        }
        int address = tableModel.getRowCount() * tableModel.getColumnCount()
                * tableModel.getPage() + row * tableModel.getColumnCount() + column;

        int data = tableModel.getRawValueAt(row, column);
        txtAddress.setText(String.format("%04X", address));
        txtChar.setText(String.format("%c", (char) (data & 0xFF)));
        txtValueDec.setText(String.format("%02d", data));
        txtValueHex.setText(String.format("%02X", data));
        txtValueOct.setText(String.format("%02o", data));
        txtValueBin.setText(formatBinaryString(data, 8));
    }

    private void initComponents() {
        JToolBar toolBar = new JToolBar();
<<<<<<< HEAD
        JButton btnClean = new JButton();
        JButton btnSettings = new JButton();
=======
>>>>>>> ce2b80d8
        JSplitPane splitPane = new JSplitPane();
        JPanel jPanel2 = new JPanel();
        JPanel jPanel3 = new JPanel();
        JLabel lblPageNumber = new JLabel();
        JLabel lblPageFrom = new JLabel();
        JLabel lblMemoryBank = new JLabel();
        JLabel lblMemoryBankFrom = new JLabel();
        JPanel jPanel4 = new JPanel();
        JLabel lblAddress = new JLabel();
        JLabel lblSymbol = new JLabel();
        JSeparator jSeparator4 = new JSeparator();
        JLabel lblValue = new JLabel();
        JLabel lblValueDec = new JLabel();
        JLabel lblValueHex = new JLabel();
        JLabel lblValueOct = new JLabel();
        JLabel lblValueBin = new JLabel();

        setDefaultCloseOperation(WindowConstants.DISPOSE_ON_CLOSE);
        getRootPane().registerKeyboardAction(e -> dispose(), KeyStroke.getKeyStroke(KeyEvent.VK_ESCAPE, 0), JComponent.WHEN_IN_FOCUSED_WINDOW);

        setTitle("Byte Operating Memory");
        setSize(new Dimension(794, 629));

        toolBar.setFloatable(false);
        toolBar.setRollover(true);
        toolBar.add(new ToolbarButton(loadImageAction));
        toolBar.add(new ToolbarButton(dumpMemoryAction));
        toolBar.addSeparator();
        toolBar.add(new ToolbarButton(gotoAddressAction));
        toolBar.add(new ToolbarButton(findSequenceAction));
        toolBar.addSeparator();
        toolBar.add(new ToolbarButton(asciiModeAction));
        toolBar.addSeparator();
        toolBar.add(new ToolbarButton(eraseMemoryAction));
        toolBar.addSeparator();
        toolBar.add(new ToolbarButton(settingsAction));

        splitPane.setDividerLocation(390);
        splitPane.setOrientation(JSplitPane.VERTICAL_SPLIT);
        splitPane.setResizeWeight(1.0);

        jPanel3.setBorder(BorderFactory.createTitledBorder("Memory control"));

        lblPageNumber.setText("Page number:");
        lblPageFrom.setText("/");

        lblPageCount.setFont(lblPageCount.getFont().deriveFont(lblPageCount.getFont().getStyle() | java.awt.Font.BOLD));
        lblPageCount.setText("0");

        lblMemoryBank.setText("Memory bank:");
        lblMemoryBankFrom.setText("/");

        lblBanksCount.setText("0");

        GroupLayout jPanel3Layout = new GroupLayout(jPanel3);
        jPanel3.setLayout(jPanel3Layout);
        jPanel3Layout.setHorizontalGroup(
                jPanel3Layout.createParallelGroup(GroupLayout.Alignment.LEADING)
                        .addGroup(jPanel3Layout.createSequentialGroup()
                                .addContainerGap()
                                .addComponent(lblPageNumber)
                                .addPreferredGap(LayoutStyle.ComponentPlacement.RELATED)
                                .addComponent(spnPage, GroupLayout.PREFERRED_SIZE, 75, GroupLayout.PREFERRED_SIZE)
                                .addPreferredGap(LayoutStyle.ComponentPlacement.RELATED)
                                .addComponent(lblPageFrom)
                                .addPreferredGap(LayoutStyle.ComponentPlacement.RELATED)
                                .addComponent(lblPageCount)
                                .addGap(54, 54, 54)
                                .addComponent(lblMemoryBank)
                                .addPreferredGap(LayoutStyle.ComponentPlacement.RELATED)
                                .addComponent(spnBank, GroupLayout.PREFERRED_SIZE, 75, GroupLayout.PREFERRED_SIZE)
                                .addPreferredGap(LayoutStyle.ComponentPlacement.RELATED)
                                .addComponent(lblMemoryBankFrom)
                                .addPreferredGap(LayoutStyle.ComponentPlacement.RELATED)
                                .addComponent(lblBanksCount)
                                .addContainerGap(283, Short.MAX_VALUE))
        );
        jPanel3Layout.setVerticalGroup(
                jPanel3Layout.createParallelGroup(GroupLayout.Alignment.LEADING)
                        .addGroup(jPanel3Layout.createSequentialGroup()
                                .addContainerGap()
                                .addGroup(jPanel3Layout.createParallelGroup(GroupLayout.Alignment.BASELINE)
                                        .addComponent(lblPageNumber)
                                        .addComponent(spnPage, GroupLayout.PREFERRED_SIZE, GroupLayout.DEFAULT_SIZE, GroupLayout.PREFERRED_SIZE)
                                        .addComponent(lblPageFrom)
                                        .addComponent(lblPageCount)
                                        .addComponent(lblMemoryBank)
                                        .addComponent(spnBank, GroupLayout.PREFERRED_SIZE, GroupLayout.DEFAULT_SIZE, GroupLayout.PREFERRED_SIZE)
                                        .addComponent(lblMemoryBankFrom)
                                        .addComponent(lblBanksCount))
                                .addContainerGap(GroupLayout.DEFAULT_SIZE, Short.MAX_VALUE))
        );

        jPanel4.setBorder(BorderFactory.createTitledBorder("Selected value"));

        lblAddress.setText("Address:");

        txtAddress.setEditable(false);
        txtAddress.setHorizontalAlignment(JTextField.RIGHT);
        txtAddress.setText("0000");

        lblSymbol.setText("Symbol:");

        txtChar.setEditable(false);
        txtChar.setHorizontalAlignment(JTextField.RIGHT);

        jSeparator4.setOrientation(SwingConstants.VERTICAL);

        lblValue.setText("Value:");

        txtValueDec.setEditable(false);
        txtValueDec.setHorizontalAlignment(JTextField.RIGHT);
        txtValueDec.setText("00");
        txtValueDec.setToolTipText("");

        lblValueDec.setText("(dec)");

        txtValueHex.setEditable(false);
        txtValueHex.setHorizontalAlignment(JTextField.RIGHT);
        txtValueHex.setText("00");

        lblValueHex.setText("(hex)");

        txtValueOct.setEditable(false);
        txtValueOct.setHorizontalAlignment(JTextField.RIGHT);
        txtValueOct.setText("000");

        lblValueOct.setText("(oct)");

        txtValueBin.setEditable(false);
        txtValueBin.setHorizontalAlignment(JTextField.RIGHT);
        txtValueBin.setText("0000 0000");
        txtValueBin.setToolTipText("");

        lblValueBin.setText("(bin)");

        GroupLayout jPanel4Layout = new GroupLayout(jPanel4);
        jPanel4.setLayout(jPanel4Layout);
        jPanel4Layout.setHorizontalGroup(
                jPanel4Layout.createParallelGroup(GroupLayout.Alignment.LEADING)
                        .addGroup(jPanel4Layout.createSequentialGroup()
                                .addContainerGap()
                                .addGroup(jPanel4Layout.createParallelGroup(GroupLayout.Alignment.LEADING)
                                        .addComponent(lblAddress)
                                        .addComponent(lblSymbol))
                                .addPreferredGap(LayoutStyle.ComponentPlacement.RELATED)
                                .addGroup(jPanel4Layout.createParallelGroup(GroupLayout.Alignment.LEADING, false)
                                        .addComponent(txtChar, GroupLayout.DEFAULT_SIZE, 80, Short.MAX_VALUE)
                                        .addComponent(txtAddress, GroupLayout.DEFAULT_SIZE, 80, Short.MAX_VALUE))
                                .addPreferredGap(LayoutStyle.ComponentPlacement.RELATED)
                                .addComponent(jSeparator4, GroupLayout.PREFERRED_SIZE, 13, GroupLayout.PREFERRED_SIZE)
                                .addGap(2, 2, 2)
                                .addComponent(lblValue)
                                .addPreferredGap(LayoutStyle.ComponentPlacement.RELATED)
                                .addGroup(jPanel4Layout.createParallelGroup(GroupLayout.Alignment.LEADING, false)
                                        .addComponent(txtValueHex)
                                        .addComponent(txtValueDec, GroupLayout.DEFAULT_SIZE, 80, Short.MAX_VALUE))
                                .addPreferredGap(LayoutStyle.ComponentPlacement.RELATED)
                                .addGroup(jPanel4Layout.createParallelGroup(GroupLayout.Alignment.LEADING)
                                        .addComponent(lblValueDec)
                                        .addComponent(lblValueHex))
                                .addPreferredGap(LayoutStyle.ComponentPlacement.UNRELATED)
                                .addGroup(jPanel4Layout.createParallelGroup(GroupLayout.Alignment.LEADING, false)
                                        .addComponent(txtValueBin)
                                        .addComponent(txtValueOct, GroupLayout.DEFAULT_SIZE, 80, Short.MAX_VALUE))
                                .addGroup(jPanel4Layout.createParallelGroup(GroupLayout.Alignment.LEADING)
                                        .addGroup(jPanel4Layout.createSequentialGroup()
                                                .addPreferredGap(LayoutStyle.ComponentPlacement.RELATED)
                                                .addComponent(lblValueOct))
                                        .addGroup(GroupLayout.Alignment.TRAILING, jPanel4Layout.createSequentialGroup()
                                                .addGap(7, 7, 7)
                                                .addComponent(lblValueBin)))
                                .addContainerGap(GroupLayout.DEFAULT_SIZE, Short.MAX_VALUE))
        );
        jPanel4Layout.setVerticalGroup(
                jPanel4Layout.createParallelGroup(GroupLayout.Alignment.LEADING)
                        .addGroup(jPanel4Layout.createSequentialGroup()
                                .addContainerGap()
                                .addGroup(jPanel4Layout.createParallelGroup(GroupLayout.Alignment.LEADING)
                                        .addGroup(jPanel4Layout.createSequentialGroup()
                                                .addGroup(jPanel4Layout.createParallelGroup(GroupLayout.Alignment.BASELINE)
                                                        .addComponent(lblValue)
                                                        .addComponent(txtValueDec, GroupLayout.PREFERRED_SIZE, GroupLayout.DEFAULT_SIZE, GroupLayout.PREFERRED_SIZE)
                                                        .addComponent(lblValueDec)
                                                        .addComponent(txtValueOct, GroupLayout.PREFERRED_SIZE, GroupLayout.DEFAULT_SIZE, GroupLayout.PREFERRED_SIZE)
                                                        .addComponent(lblValueOct))
                                                .addPreferredGap(LayoutStyle.ComponentPlacement.RELATED)
                                                .addGroup(jPanel4Layout.createParallelGroup(GroupLayout.Alignment.BASELINE)
                                                        .addComponent(txtValueHex, GroupLayout.PREFERRED_SIZE, GroupLayout.DEFAULT_SIZE, GroupLayout.PREFERRED_SIZE)
                                                        .addComponent(lblValueHex)
                                                        .addComponent(txtValueBin, GroupLayout.PREFERRED_SIZE, GroupLayout.DEFAULT_SIZE, GroupLayout.PREFERRED_SIZE)
                                                        .addComponent(lblValueBin)))
                                        .addGroup(jPanel4Layout.createParallelGroup(GroupLayout.Alignment.LEADING, false)
                                                .addGroup(jPanel4Layout.createSequentialGroup()
                                                        .addGroup(jPanel4Layout.createParallelGroup(GroupLayout.Alignment.BASELINE)
                                                                .addComponent(lblAddress)
                                                                .addComponent(txtAddress, GroupLayout.PREFERRED_SIZE, GroupLayout.DEFAULT_SIZE, GroupLayout.PREFERRED_SIZE))
                                                        .addPreferredGap(LayoutStyle.ComponentPlacement.RELATED)
                                                        .addGroup(jPanel4Layout.createParallelGroup(GroupLayout.Alignment.LEADING)
                                                                .addComponent(lblSymbol)
                                                                .addComponent(txtChar, GroupLayout.PREFERRED_SIZE, GroupLayout.DEFAULT_SIZE, GroupLayout.PREFERRED_SIZE)))
                                                .addComponent(jSeparator4)))
                                .addContainerGap(GroupLayout.DEFAULT_SIZE, Short.MAX_VALUE))
        );

        GroupLayout jPanel2Layout = new GroupLayout(jPanel2);
        jPanel2.setLayout(jPanel2Layout);
        jPanel2Layout.setHorizontalGroup(
                jPanel2Layout.createParallelGroup(GroupLayout.Alignment.LEADING)
                        .addGroup(jPanel2Layout.createSequentialGroup()
                                .addContainerGap()
                                .addGroup(jPanel2Layout.createParallelGroup(GroupLayout.Alignment.LEADING)
                                        .addComponent(jPanel4, GroupLayout.DEFAULT_SIZE, GroupLayout.DEFAULT_SIZE, Short.MAX_VALUE)
                                        .addComponent(jPanel3, GroupLayout.DEFAULT_SIZE, GroupLayout.DEFAULT_SIZE, Short.MAX_VALUE))
                                .addContainerGap())
        );
        jPanel2Layout.setVerticalGroup(
                jPanel2Layout.createParallelGroup(GroupLayout.Alignment.LEADING)
                        .addGroup(jPanel2Layout.createSequentialGroup()
                                .addContainerGap()
                                .addComponent(jPanel3, GroupLayout.PREFERRED_SIZE, GroupLayout.DEFAULT_SIZE, GroupLayout.PREFERRED_SIZE)
                                .addPreferredGap(LayoutStyle.ComponentPlacement.RELATED)
                                .addComponent(jPanel4, GroupLayout.PREFERRED_SIZE, GroupLayout.DEFAULT_SIZE, GroupLayout.PREFERRED_SIZE)
                                .addContainerGap(GroupLayout.DEFAULT_SIZE, Short.MAX_VALUE))
        );

        splitPane.setBottomComponent(jPanel2);

        paneMemory.setMinimumSize(new java.awt.Dimension(768, 300));
        splitPane.setLeftComponent(paneMemory);

        GroupLayout layout = new GroupLayout(getContentPane());
        getContentPane().setLayout(layout);
        layout.setHorizontalGroup(
                layout.createParallelGroup(GroupLayout.Alignment.LEADING)
                        .addComponent(toolBar, GroupLayout.DEFAULT_SIZE, GroupLayout.DEFAULT_SIZE, Short.MAX_VALUE)
                        .addComponent(splitPane)
        );
        layout.setVerticalGroup(
                layout.createParallelGroup(GroupLayout.Alignment.LEADING)
                        .addGroup(layout.createSequentialGroup()
                                .addComponent(toolBar, GroupLayout.PREFERRED_SIZE, GroupLayout.DEFAULT_SIZE, GroupLayout.PREFERRED_SIZE)
                                .addPreferredGap(LayoutStyle.ComponentPlacement.RELATED)
                                .addComponent(splitPane, GroupLayout.DEFAULT_SIZE, 598, Short.MAX_VALUE))
        );

        pack();
    }

<<<<<<< HEAD
    private void btnCleanActionPerformed(ActionEvent evt) {
        context.clear();
        tableModel.fireTableDataChanged();
    }

    private void btnSymbolModeActionPerformed(ActionEvent evt) {
        tableModel.setAsciiMode(btnAsciiMode.isSelected());
    }

    private void btnSettingsActionPerformed(ActionEvent evt) {
        new SettingsDialog(this, memory, context, table, settings, dialogs).setVisible(true);
    }

=======
>>>>>>> ce2b80d8
    private int getCurrentAddress() {
        return tableModel.getPage() * (tableModel.getRowCount() * tableModel.getColumnCount());
    }

    private void setPageFromAddress(int address) {
        tableModel.setPage(address / (tableModel.getRowCount() * tableModel.getColumnCount()));
        int c = (address & 0xF);
        int r = (address & 0xF0) >> 4;
        try {
            table.setColumnSelectionInterval(c, c);
            table.setRowSelectionInterval(r, r);
            table.scrollRectToVisible(table.getCellRect(r, c, false));
            updateMemVal(r, c);
        } catch (RuntimeException ignored) {
        }
    }
}<|MERGE_RESOLUTION|>--- conflicted
+++ resolved
@@ -22,14 +22,7 @@
 import net.emustudio.emulib.runtime.settings.PluginSettings;
 import net.emustudio.plugins.memory.bytemem.MemoryContextImpl;
 import net.emustudio.plugins.memory.bytemem.MemoryImpl;
-<<<<<<< HEAD
-import net.emustudio.plugins.memory.bytemem.gui.actions.DumpMemoryAction;
-import net.emustudio.plugins.memory.bytemem.gui.actions.FindSequenceAction;
-import net.emustudio.plugins.memory.bytemem.gui.actions.GotoAddressAction;
-import net.emustudio.plugins.memory.bytemem.gui.actions.LoadImageAction;
-=======
 import net.emustudio.plugins.memory.bytemem.gui.actions.*;
->>>>>>> ce2b80d8
 import net.emustudio.plugins.memory.bytemem.gui.model.MemoryTableModel;
 import net.emustudio.plugins.memory.bytemem.gui.model.TableMemory;
 
@@ -43,13 +36,6 @@
 import static net.emustudio.emulib.runtime.helpers.RadixUtils.formatBinaryString;
 
 public class MemoryGui extends JDialog {
-<<<<<<< HEAD
-    private final MemoryContextImpl context;
-    private final MemoryImpl memory;
-    private final PluginSettings settings;
-    private final Dialogs dialogs;
-=======
->>>>>>> ce2b80d8
 
     private final TableMemory table;
     private final MemoryTableModel tableModel;
@@ -98,13 +84,10 @@
         this.gotoAddressAction = new GotoAddressAction(dialogs, context, this::setPageFromAddress);
         this.findSequenceAction = new FindSequenceAction(dialogs, this::setPageFromAddress, tableModel,
                 this::getCurrentAddress, this);
-<<<<<<< HEAD
-=======
         JToggleButton btnAsciiMode = new JToggleButton();
         this.asciiModeAction = new AsciiModeAction(tableModel, btnAsciiMode);
         this.eraseMemoryAction = new EraseMemoryAction(tableModel, context);
         this.settingsAction = new SettingsAction(dialogs, this, memory, context, table, settings);
->>>>>>> ce2b80d8
 
         initComponents();
         super.setLocationRelativeTo(parent);
@@ -170,11 +153,6 @@
 
     private void initComponents() {
         JToolBar toolBar = new JToolBar();
-<<<<<<< HEAD
-        JButton btnClean = new JButton();
-        JButton btnSettings = new JButton();
-=======
->>>>>>> ce2b80d8
         JSplitPane splitPane = new JSplitPane();
         JPanel jPanel2 = new JPanel();
         JPanel jPanel3 = new JPanel();
@@ -424,22 +402,6 @@
         pack();
     }
 
-<<<<<<< HEAD
-    private void btnCleanActionPerformed(ActionEvent evt) {
-        context.clear();
-        tableModel.fireTableDataChanged();
-    }
-
-    private void btnSymbolModeActionPerformed(ActionEvent evt) {
-        tableModel.setAsciiMode(btnAsciiMode.isSelected());
-    }
-
-    private void btnSettingsActionPerformed(ActionEvent evt) {
-        new SettingsDialog(this, memory, context, table, settings, dialogs).setVisible(true);
-    }
-
-=======
->>>>>>> ce2b80d8
     private int getCurrentAddress() {
         return tableModel.getPage() * (tableModel.getRowCount() * tableModel.getColumnCount());
     }
